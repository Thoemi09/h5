--- conflicted
+++ resolved
@@ -29,10 +29,6 @@
 project(H5 VERSION 2.2.0 LANGUAGES C CXX)
 get_directory_property(IS_SUBPROJECT PARENT_DIRECTORY)
 
-# ############
-# Load CPP2PY
-find_package(Cpp2Py 1.6 REQUIRED)
-
 # Get the git hash & print status
 execute_process(COMMAND git rev-parse HEAD WORKING_DIRECTORY ${PROJECT_SOURCE_DIR} OUTPUT_VARIABLE PROJECT_GIT_HASH OUTPUT_STRIP_TRAILING_WHITESPACE)
 message(STATUS "${PROJECT_NAME} version : ${PROJECT_VERSION}")
@@ -42,16 +38,11 @@
 if(CMAKE_INSTALL_PREFIX_INITIALIZED_TO_DEFAULT OR (NOT IS_ABSOLUTE ${CMAKE_INSTALL_PREFIX}))
   message(FATAL_ERROR "No install prefix given (or invalid)")
 endif()
-<<<<<<< HEAD
-message(STATUS "-------- CMAKE_INSTALL_PREFIX: ${CMAKE_INSTALL_PREFIX} --------")
-set(H5_BINARY_DIR ${PROJECT_BINARY_DIR} CACHE STRING "Binary directory of the H5 Project")
-=======
 if(NOT IS_SUBPROJECT)
   message(STATUS "-------- CMAKE_INSTALL_PREFIX: ${CMAKE_INSTALL_PREFIX} --------")
 endif()
-set(APP4TRIQS_BINARY_DIR ${PROJECT_BINARY_DIR} CACHE STRING "Binary directory of the APP4TRIQS Project")
+set(H5_BINARY_DIR ${PROJECT_BINARY_DIR} CACHE STRING "Binary directory of the H5 Project")
 
->>>>>>> a619870f
 
 # ############
 # Options
@@ -94,22 +85,8 @@
       $<$<CXX_COMPILER_ID:AppleClang>:-Wno-gcc-compat>
   )
 endif()
-<<<<<<< HEAD
+target_link_libraries(project_warnings INTERFACE $<$<CXX_COMPILER_ID:GNU>:-Wno-unused-but-set-parameter>)
 install(TARGETS project_warnings EXPORT h5-targets)
-target_compile_options(project_warnings
-  INTERFACE
-    -Wall
-    -Wextra
-    -Wpedantic
-    -Wno-sign-compare
-    $<$<CXX_COMPILER_ID:GNU>:-Wshadow=local>
-    $<$<CXX_COMPILER_ID:GNU>:-Wno-attributes>
-    $<$<CXX_COMPILER_ID:Clang>:-Wshadow>
-    $<$<CXX_COMPILER_ID:Clang>:-Wno-gcc-compat>
-    $<$<CXX_COMPILER_ID:AppleClang>:-Wshadow>
-    $<$<CXX_COMPILER_ID:AppleClang>:-Wno-gcc-compat>
-)
-target_link_libraries(project_warnings INTERFACE $<$<CXX_COMPILER_ID:GNU>:-Wno-unused-but-set-parameter>)
 
 # ---------------------------------
 # Resolve Clang Linktime Problems
@@ -129,26 +106,18 @@
     string(APPEND CMAKE_EXE_LINKER_FLAGS " -L${dir}")
   endforeach()
 endif()
-=======
-install(TARGETS project_warnings EXPORT app4triqs-targets)
->>>>>>> a619870f
 
 # #############
 # Build Project
 
-<<<<<<< HEAD
+# Find / Build dependencies
+add_subdirectory(deps)
+
 # Build and install the h5 library
 add_subdirectory(c++/h5)
 
 # Build and install the Python modules
 add_subdirectory(python/h5)
-=======
-# Find / Build dependencies
-add_subdirectory(deps)
-
-# Build and install the app4triqs library
-add_subdirectory(c++/app4triqs)
->>>>>>> a619870f
 
 # Tests
 option(Build_Tests "Build tests" ON)
