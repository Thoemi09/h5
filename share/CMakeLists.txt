--- conflicted
+++ resolved
@@ -1,23 +1,23 @@
 add_subdirectory(cmake)
 
-<<<<<<< HEAD
-configure_file(h5.modulefile.in h5.modulefile @ONLY)
-configure_file(h5vars.sh.in h5vars.sh @ONLY)
-=======
-if(NOT CMAKE_INSTALL_PREFIX STREQUAL TRIQS_ROOT AND NOT IS_SUBPROJECT)
->>>>>>> a619870f
+if(NOT IS_SUBPROJECT)
 
-install(
-  FILES
-    ${CMAKE_CURRENT_BINARY_DIR}/h5.modulefile
-    ${CMAKE_CURRENT_BINARY_DIR}/h5vars.sh
-  DESTINATION share
-)
+  configure_file(h5.modulefile.in h5.modulefile @ONLY)
+  configure_file(h5vars.sh.in h5vars.sh @ONLY)
 
-message(STATUS "***************************************************************")
-message(STATUS "* Use:                                                         ")
-message(STATUS "*                                                              ")
-message(STATUS "*   source ${CMAKE_INSTALL_PREFIX}/share/h5vars.sh            ")
-message(STATUS "*                                                              ")
-message(STATUS "* to set up the environment variables                          ")
-message(STATUS "***************************************************************")+  install(
+    FILES
+      ${CMAKE_CURRENT_BINARY_DIR}/h5.modulefile
+      ${CMAKE_CURRENT_BINARY_DIR}/h5vars.sh
+    DESTINATION share
+  )
+
+  message(STATUS "***************************************************************")
+  message(STATUS "* Use:                                                         ")
+  message(STATUS "*                                                              ")
+  message(STATUS "*   source ${CMAKE_INSTALL_PREFIX}/share/h5vars.sh            ")
+  message(STATUS "*                                                              ")
+  message(STATUS "* to set up the environment variables                          ")
+  message(STATUS "***************************************************************")
+
+endif()