add_subdirectory(cmake)

if(NOT IS_SUBPROJECT)

  if(PythonSupport)
    set(EXPORT_PYTHON_PATH "export PYTHONPATH=${CMAKE_INSTALL_PREFIX}/${CPP2PY_PYTHON_LIB_DEST_ROOT}:$PYTHONPATH")
    set(MODFILE_PYTHON_PATH "prepend-path    PYTHONPATH          $root/${CPP2PY_PYTHON_LIB_DEST_ROOT}")
  endif()

<<<<<<< HEAD
  configure_file(h5.modulefile.in h5.modulefile @ONLY)
  configure_file(h5vars.sh.in h5vars.sh @ONLY)

  install(
    FILES
      ${CMAKE_CURRENT_BINARY_DIR}/h5.modulefile
      ${CMAKE_CURRENT_BINARY_DIR}/h5vars.sh
=======
  configure_file(${PROJECT_NAME}.modulefile.in ${PROJECT_NAME}.modulefile @ONLY)
  configure_file(${PROJECT_NAME}vars.sh.in ${PROJECT_NAME}vars.sh @ONLY)

  install(
    FILES
      ${CMAKE_CURRENT_BINARY_DIR}/${PROJECT_NAME}.modulefile
      ${CMAKE_CURRENT_BINARY_DIR}/${PROJECT_NAME}vars.sh
>>>>>>> 9bbfed2c
    DESTINATION share
  )

  message(STATUS "***************************************************************")
  message(STATUS "* Use:                                                         ")
  message(STATUS "*                                                              ")
<<<<<<< HEAD
  message(STATUS "*   source ${CMAKE_INSTALL_PREFIX}/share/h5vars.sh            ")
=======
  message(STATUS "*   source ${CMAKE_INSTALL_PREFIX}/share/${PROJECT_NAME}vars.sh      ")
>>>>>>> 9bbfed2c
  message(STATUS "*                                                              ")
  message(STATUS "* to set up the environment variables                          ")
  message(STATUS "***************************************************************")

endif()<|MERGE_RESOLUTION|>--- conflicted
+++ resolved
@@ -7,15 +7,6 @@
     set(MODFILE_PYTHON_PATH "prepend-path    PYTHONPATH          $root/${CPP2PY_PYTHON_LIB_DEST_ROOT}")
   endif()
 
-<<<<<<< HEAD
-  configure_file(h5.modulefile.in h5.modulefile @ONLY)
-  configure_file(h5vars.sh.in h5vars.sh @ONLY)
-
-  install(
-    FILES
-      ${CMAKE_CURRENT_BINARY_DIR}/h5.modulefile
-      ${CMAKE_CURRENT_BINARY_DIR}/h5vars.sh
-=======
   configure_file(${PROJECT_NAME}.modulefile.in ${PROJECT_NAME}.modulefile @ONLY)
   configure_file(${PROJECT_NAME}vars.sh.in ${PROJECT_NAME}vars.sh @ONLY)
 
@@ -23,18 +14,13 @@
     FILES
       ${CMAKE_CURRENT_BINARY_DIR}/${PROJECT_NAME}.modulefile
       ${CMAKE_CURRENT_BINARY_DIR}/${PROJECT_NAME}vars.sh
->>>>>>> 9bbfed2c
     DESTINATION share
   )
 
   message(STATUS "***************************************************************")
   message(STATUS "* Use:                                                         ")
   message(STATUS "*                                                              ")
-<<<<<<< HEAD
-  message(STATUS "*   source ${CMAKE_INSTALL_PREFIX}/share/h5vars.sh            ")
-=======
   message(STATUS "*   source ${CMAKE_INSTALL_PREFIX}/share/${PROJECT_NAME}vars.sh      ")
->>>>>>> 9bbfed2c
   message(STATUS "*                                                              ")
   message(STATUS "* to set up the environment variables                          ")
   message(STATUS "***************************************************************")
