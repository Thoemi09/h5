add_subdirectory(cmake)

if(NOT IS_SUBPROJECT)

<<<<<<< HEAD
  configure_file(h5.modulefile.in h5.modulefile @ONLY)
  configure_file(h5vars.sh.in h5vars.sh @ONLY)
=======
  if(PythonSupport)
    set(EXPORT_PYTHON_PATH "export PYTHONPATH=${CMAKE_INSTALL_PREFIX}/${CPP2PY_PYTHON_LIB_DEST_ROOT}:$PYTHONPATH")
    set(MODFILE_PYTHON_PATH "prepend-path    PYTHONPATH          $root/${CPP2PY_PYTHON_LIB_DEST_ROOT}")

  endif()

  configure_file(app4triqs.modulefile.in app4triqs.modulefile @ONLY)
  configure_file(app4triqsvars.sh.in app4triqsvars.sh @ONLY)
>>>>>>> a631b46d

  install(
    FILES
      ${CMAKE_CURRENT_BINARY_DIR}/h5.modulefile
      ${CMAKE_CURRENT_BINARY_DIR}/h5vars.sh
    DESTINATION share
  )

  message(STATUS "***************************************************************")
  message(STATUS "* Use:                                                         ")
  message(STATUS "*                                                              ")
  message(STATUS "*   source ${CMAKE_INSTALL_PREFIX}/share/h5vars.sh            ")
  message(STATUS "*                                                              ")
  message(STATUS "* to set up the environment variables                          ")
  message(STATUS "***************************************************************")

endif()<|MERGE_RESOLUTION|>--- conflicted
+++ resolved
@@ -2,19 +2,13 @@
 
 if(NOT IS_SUBPROJECT)
 
-<<<<<<< HEAD
-  configure_file(h5.modulefile.in h5.modulefile @ONLY)
-  configure_file(h5vars.sh.in h5vars.sh @ONLY)
-=======
   if(PythonSupport)
     set(EXPORT_PYTHON_PATH "export PYTHONPATH=${CMAKE_INSTALL_PREFIX}/${CPP2PY_PYTHON_LIB_DEST_ROOT}:$PYTHONPATH")
     set(MODFILE_PYTHON_PATH "prepend-path    PYTHONPATH          $root/${CPP2PY_PYTHON_LIB_DEST_ROOT}")
-
   endif()
 
-  configure_file(app4triqs.modulefile.in app4triqs.modulefile @ONLY)
-  configure_file(app4triqsvars.sh.in app4triqsvars.sh @ONLY)
->>>>>>> a631b46d
+  configure_file(h5.modulefile.in h5.modulefile @ONLY)
+  configure_file(h5vars.sh.in h5vars.sh @ONLY)
 
   install(
     FILES
