# -*- coding: utf-8 -*-
#
# documentation build configuration file

import sys
extensions = ['sphinx.ext.autodoc',
              'sphinx.ext.mathjax',
              'sphinx.ext.intersphinx',
              'sphinx.ext.doctest',
              'sphinx.ext.todo',
              'sphinx.ext.viewcode',
              'sphinx.ext.autosummary'
              ]

source_suffix = '.rst'

<<<<<<< HEAD
project = u'H5 - An example triqs application'
copyright = u'2017-2018 N. Wentzell, O. Parcollet 2018-2019 The Simons Foundation, authors: N. Wentzell, D. Simons, H. Strand, O. Parcollet'
=======
project = 'APP4TRIQS - An example triqs application'
copyright = '2017-2018 N. Wentzell, O. Parcollet 2018-2019 The Simons Foundation, authors: N. Wentzell, D. Simons, H. Strand, O. Parcollet'
>>>>>>> a619870f
version = '@PROJECT_VERSION@'

mathjax_path = "https://cdnjs.cloudflare.com/ajax/libs/mathjax/2.7.5"
templates_path = ['@PROJECT_SOURCE_DIR@/doc/_templates']

html_theme = 'triqs'
html_theme_path = ['@PROJECT_SOURCE_DIR@/doc/themes']
html_show_sphinx = False
html_context = {'header_title': 'h5',
                'header_subtitle': 'An example application using cpp2py and <a class="triqs" style="font-size: 12px" href="https://triqs.github.io">TRIQS</a>',
                'header_links': [['Install', 'install'],
                                 ['Documentation', 'documentation'],
                                 ['Issues', 'issues'],
                                 ['About h5', 'about']]}
html_static_path = ['@PROJECT_SOURCE_DIR@/doc/_static']
html_sidebars = {'index': ['sideb.html', 'searchbox.html']}

htmlhelp_basename = 'H5doc'

intersphinx_mapping = {'python': ('http://docs.python.org/2.7', None), 'triqslibs': ('https://triqs.github.io/triqs/latest', None)}<|MERGE_RESOLUTION|>--- conflicted
+++ resolved
@@ -14,13 +14,8 @@
 
 source_suffix = '.rst'
 
-<<<<<<< HEAD
-project = u'H5 - An example triqs application'
+project = u'H5 - A lightweight C++ and Python hdf5 interface'
 copyright = u'2017-2018 N. Wentzell, O. Parcollet 2018-2019 The Simons Foundation, authors: N. Wentzell, D. Simons, H. Strand, O. Parcollet'
-=======
-project = 'APP4TRIQS - An example triqs application'
-copyright = '2017-2018 N. Wentzell, O. Parcollet 2018-2019 The Simons Foundation, authors: N. Wentzell, D. Simons, H. Strand, O. Parcollet'
->>>>>>> a619870f
 version = '@PROJECT_VERSION@'
 
 mathjax_path = "https://cdnjs.cloudflare.com/ajax/libs/mathjax/2.7.5"
