--- conflicted
+++ resolved
@@ -42,11 +42,7 @@
 project = '@PROJECT_NAME@ - A lightweight C++ and Python hdf5 interface'
 version = '@PROJECT_VERSION@'
 
-<<<<<<< HEAD
 copyright = '2017-2018 N. Wentzell, O. Parcollet 2018-2019 The Simons Foundation, authors: N. Wentzell, O. Parcollet'
-=======
-copyright = '2017-2018 N. Wentzell, O. Parcollet 2018-2021 The Simons Foundation, authors: N. Wentzell, D. Simons, H. Strand, O. Parcollet'
->>>>>>> 157d5d25
 
 mathjax_path = "https://cdnjs.cloudflare.com/ajax/libs/mathjax/2.7.7/MathJax.js?config=default"
 templates_path = ['@CMAKE_CURRENT_SOURCE_DIR@/_templates']
@@ -76,27 +72,15 @@
 }
 
 html_show_sphinx = False
-<<<<<<< HEAD
-html_context = {'header_title': '@PROJECT_NAME@',
-                'header_subtitle': 'A lightweight C++ and Python hdf5 interface',
-                'header_links': [['Install', 'install'],
-                                 ['Documentation', 'documentation'],
-                                 ['Issues', 'issues'],
-                                 ['About @PROJECT_NAME@', 'about']]}
-=======
 
 html_context = {'header_title': '@PROJECT_NAME@'}
 
->>>>>>> 157d5d25
 html_static_path = ['@CMAKE_CURRENT_SOURCE_DIR@/_static']
 html_sidebars = {'index': ['sideb.html', 'searchbox.html']}
 
 htmlhelp_basename = '@PROJECT_NAME@doc'
 
-<<<<<<< HEAD
 intersphinx_mapping = {'python': ('https://docs.python.org/3.8', None)}
-=======
-intersphinx_mapping = {'python': ('https://docs.python.org/3.8', None), 'triqslibs': ('https://triqs.github.io/triqs/latest', None)}
 
 # open links in new tab instead of same window
 from sphinx.writers.html import HTMLTranslator
@@ -139,5 +123,4 @@
                              '.'.join(map(str, node['secnumber'])))
 
 def setup(app):
-    app.set_translator('html', PatchedHTMLTranslator)
->>>>>>> 157d5d25
+    app.set_translator('html', PatchedHTMLTranslator)