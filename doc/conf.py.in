# -*- coding: utf-8 -*-
#
# documentation build configuration file

import sys
sys.path.insert(0, "@CMAKE_CURRENT_SOURCE_DIR@/sphinxext")
sys.path.insert(0, "@CMAKE_CURRENT_SOURCE_DIR@/sphinxext/numpydoc")

# exclude these folders from scanning by sphinx
exclude_patterns = ['_templates']

extensions = ['sphinx.ext.autodoc',
              'sphinx.ext.mathjax',
              'sphinx.ext.intersphinx',
              'sphinx.ext.doctest',
              'sphinx.ext.todo',
              'sphinx.ext.viewcode',
              'sphinx.ext.autosummary',
              'sphinx.ext.githubpages',
              'sphinx_autorun',
              'nbsphinx',
              'myst_parser',
              'matplotlib.sphinxext.plot_directive',
              'numpydoc']

myst_enable_extensions = [
    "amsmath",
    "colon_fence",
    "deflist",
    "dollarmath",
    "html_admonition",
    "html_image",
    "linkify",
    "replacements",
    "smartquotes",
    "substitution",
    "tasklist",
]

# The name of the Pygments (syntax highlighting) style to use.
pygments_style = 'sphinx'

source_suffix = '.rst'

<<<<<<< HEAD
project = '@PROJECT_NAME@ - A lightweight C++ and Python hdf5 interface'
=======
# Turn on sphinx.ext.autosummary
autosummary_generate = True
autosummary_imported_members=False

project = '@PROJECT_NAME@'
>>>>>>> b74b87fc
version = '@PROJECT_VERSION@'

copyright = '2017-2018 N. Wentzell, O. Parcollet 2018-2019 The Simons Foundation, authors: N. Wentzell, O. Parcollet'

mathjax_path = "https://cdnjs.cloudflare.com/ajax/libs/mathjax/2.7.7/MathJax.js?config=default"
templates_path = ['@CMAKE_CURRENT_SOURCE_DIR@/_templates']

# this requires the sphinx_rtd_theme to be installed via pip
html_theme = 'sphinx_rtd_theme'
# this loads the custom css file to change the page width
html_style = 'css/custom.css'

#html_favicon = '@CMAKE_CURRENT_SOURCE_DIR@/logos/favicon.ico'
#html_logo = '@CMAKE_CURRENT_SOURCE_DIR@/logos/logo.png'

# options for the the rtd theme
html_theme_options = {
    'logo_only': False,
    'display_version': True,
    'prev_next_buttons_location': 'bottom',
    'style_external_links': False,
    'vcs_pageview_mode': '',
    'style_nav_header_background': '#7E588A',
    # Toc options
    'collapse_navigation': False,
    'sticky_navigation': True,
    'navigation_depth': 5,
    'includehidden': True,
    'titles_only': False
}

html_show_sphinx = False

html_context = {'header_title': '@PROJECT_NAME@'}

html_static_path = ['@CMAKE_CURRENT_SOURCE_DIR@/_static']
html_sidebars = {'index': ['sideb.html', 'searchbox.html']}

htmlhelp_basename = '@PROJECT_NAME@doc'

intersphinx_mapping = {'python': ('https://docs.python.org/3.8', None)}

# open links in new tab instead of same window
from sphinx.writers.html import HTMLTranslator
from docutils import nodes
from docutils.nodes import Element

class PatchedHTMLTranslator(HTMLTranslator):

    def visit_reference(self, node: Element) -> None:
        atts = {'class': 'reference'}
        if node.get('internal') or 'refuri' not in node:
            atts['class'] += ' internal'
        else:
            atts['class'] += ' external'
            # ---------------------------------------------------------
            # Customize behavior (open in new tab, secure linking site)
            atts['target'] = '_blank'
            atts['rel'] = 'noopener noreferrer'
            # ---------------------------------------------------------
        if 'refuri' in node:
            atts['href'] = node['refuri'] or '#'
            if self.settings.cloak_email_addresses and atts['href'].startswith('mailto:'):
                atts['href'] = self.cloak_mailto(atts['href'])
                self.in_mailto = True
        else:
            assert 'refid' in node, \
                   'References must have "refuri" or "refid" attribute.'
            atts['href'] = '#' + node['refid']
        if not isinstance(node.parent, nodes.TextElement):
            assert len(node) == 1 and isinstance(node[0], nodes.image)
            atts['class'] += ' image-reference'
        if 'reftitle' in node:
            atts['title'] = node['reftitle']
        if 'target' in node:
            atts['target'] = node['target']
        self.body.append(self.starttag(node, 'a', '', **atts))
 
        if node.get('secnumber'):
            self.body.append(('%s' + self.secnumber_suffix) %
                             '.'.join(map(str, node['secnumber'])))

def setup(app):
    app.set_translator('html', PatchedHTMLTranslator)<|MERGE_RESOLUTION|>--- conflicted
+++ resolved
@@ -42,15 +42,11 @@
 
 source_suffix = '.rst'
 
-<<<<<<< HEAD
-project = '@PROJECT_NAME@ - A lightweight C++ and Python hdf5 interface'
-=======
 # Turn on sphinx.ext.autosummary
 autosummary_generate = True
 autosummary_imported_members=False
 
-project = '@PROJECT_NAME@'
->>>>>>> b74b87fc
+project = '@PROJECT_NAME@ - A lightweight C++ and Python hdf5 interface'
 version = '@PROJECT_VERSION@'
 
 copyright = '2017-2018 N. Wentzell, O. Parcollet 2018-2019 The Simons Foundation, authors: N. Wentzell, O. Parcollet'
