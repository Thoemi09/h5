--- conflicted
+++ resolved
@@ -1,8 +1,4 @@
-<<<<<<< HEAD
-{% set version = "1.1.0" %}
-=======
 {% set version = "1.2.0" %}
->>>>>>> b5b3ca62
 
 package:
   name: h5
@@ -46,13 +42,8 @@
 
 about:
   home: https://triqs.github.io/h5
-<<<<<<< HEAD
   license: Apache-2.0
   license_family: Apache
-=======
-  license: GPL-3.0-or-later
-  license_family: GPL
->>>>>>> b5b3ca62
   license_file: LICENSE.txt
   summary: 'A high-level C++ interface to the hdf5 library'
 
